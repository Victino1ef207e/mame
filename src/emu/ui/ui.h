/***************************************************************************

    ui.h

    Functions used to handle MAME's crude user interface.

    Copyright Nicola Salmoria and the MAME Team.
    Visit http://mamedev.org for licensing and usage restrictions.

***************************************************************************/

#pragma once

#ifndef __USRINTRF_H__
#define __USRINTRF_H__

#include "render.h"
#include "emenubar.h"


/***************************************************************************
    CONSTANTS
***************************************************************************/

/* preferred font height; use ui_get_line_height() to get actual height */
#define UI_TARGET_FONT_COLUMNS	(25)
#define UI_TARGET_FONT_ROWS     (25)
#define UI_TARGET_FONT_WIDTH    (1.0f / (float)UI_TARGET_FONT_COLUMNS)
#define UI_TARGET_FONT_HEIGHT   (1.0f / (float)UI_TARGET_FONT_ROWS)
#define UI_MAX_FONT_HEIGHT      (1.0f / 15.0f)

/* width of lines drawn in the UI */
#define UI_LINE_WIDTH           (1.0f / 500.0f)

/* border between outlines and inner text on left/right and top/bottom sides */
#define UI_BOX_LR_BORDER        (UI_TARGET_FONT_HEIGHT * 0.25f)
#define UI_BOX_TB_BORDER        (UI_TARGET_FONT_HEIGHT * 0.25f)

/* handy colors */
#define ARGB_WHITE              rgb_t(0xff,0xff,0xff,0xff)
#define ARGB_BLACK              rgb_t(0xff,0x00,0x00,0x00)
#define UI_BORDER_COLOR         rgb_t(0xff,0xff,0xff,0xff)
#define UI_BACKGROUND_COLOR     rgb_t(0xef,0x10,0x10,0x30)
#define UI_GFXVIEWER_BG_COLOR   rgb_t(0xef,0x10,0x10,0x30)
#define UI_GREEN_COLOR          rgb_t(0xef,0x10,0x60,0x10)
#define UI_YELLOW_COLOR         rgb_t(0xef,0x60,0x60,0x10)
#define UI_RED_COLOR            rgb_t(0xf0,0x60,0x10,0x10)
#define UI_UNAVAILABLE_COLOR    rgb_t(0xff,0x40,0x40,0x40)
#define UI_TEXT_COLOR           rgb_t(0xff,0xff,0xff,0xff)
#define UI_TEXT_BG_COLOR        rgb_t(0xef,0x00,0x00,0x00)
#define UI_SUBITEM_COLOR        rgb_t(0xff,0xff,0xff,0xff)
#define UI_CLONE_COLOR          rgb_t(0xff,0x80,0x80,0x80)
#define UI_SELECTED_COLOR       rgb_t(0xff,0xff,0xff,0x00)
#define UI_SELECTED_BG_COLOR    rgb_t(0xef,0x80,0x80,0x00)
#define UI_MOUSEOVER_COLOR      rgb_t(0xff,0xff,0xff,0x80)
#define UI_MOUSEOVER_BG_COLOR   rgb_t(0x70,0x40,0x40,0x00)
#define UI_MOUSEDOWN_COLOR      rgb_t(0xff,0xff,0xff,0x80)
#define UI_MOUSEDOWN_BG_COLOR   rgb_t(0xb0,0x60,0x60,0x00)
#define UI_DIPSW_COLOR          rgb_t(0xff,0xff,0xff,0x00)
#define UI_SLIDER_COLOR         rgb_t(0xff,0xff,0xff,0xff)

/* cancel return value for a UI handler */
#define UI_HANDLER_CANCEL       ((UINT32)~0)

/* justification options for ui_draw_text_full */
enum
{
	JUSTIFY_LEFT = 0,
	JUSTIFY_CENTER,
	JUSTIFY_RIGHT
};

/* word wrapping options for ui_draw_text_full */
enum
{
	WRAP_NEVER,
	WRAP_TRUNCATE,
	WRAP_WORD
};

/* drawing options for ui_draw_text_full */
enum
{
	DRAW_NONE,
	DRAW_NORMAL,
	DRAW_OPAQUE
};

enum
{
	LOADSAVE_NONE,
	LOADSAVE_LOAD,
	LOADSAVE_SAVE
};


#define SLIDER_NOCHANGE     0x12345678



/***************************************************************************
    TYPE DEFINITIONS
***************************************************************************/

typedef UINT32 (*ui_callback)(running_machine &, render_container *, UINT32);

typedef INT32 (*slider_update)(running_machine &machine, void *arg, astring *string, INT32 newval);

struct slider_state
{
	slider_state *  next;               /* pointer to next slider */
	slider_update   update;             /* callback */
	void *          arg;                /* argument */
	INT32           minval;             /* minimum value */
	INT32           defval;             /* default value */
	INT32           maxval;             /* maximum value */
	INT32           incval;             /* increment value */
	char            description[1];     /* textual description */
};


// ======================> ui_manager

class ui_manager
{
public:
	// construction/destruction
	ui_manager(running_machine &machine);

	// getters
	running_machine &machine() const { return m_machine; }
	bool single_step() const { return m_single_step; }
	bool menubar_visible() { return m_menubar && m_menubar->is_visible(); }

	// setters
	void set_single_step(bool single_step) { m_single_step = single_step; }

	// methods
	void initialize(running_machine &machine);
	UINT32 set_handler(ui_callback callback, UINT32 param);
	void display_startup_screens(bool first_time, bool show_disclaimer);
	void set_startup_text(const char *text, bool force);
	void update_and_render(render_container *container);
	render_font *get_font();
	float get_line_height();
	float get_char_width(unicode_char ch);
	float get_string_width(const char *s);
	void draw_outlined_box(render_container *container, float x0, float y0, float x1, float y1, rgb_t backcolor);
	void draw_outlined_box(render_container *container, float x0, float y0, float x1, float y1, rgb_t fgcolor, rgb_t bgcolor);
	void draw_text(render_container *container, const char *buf, float x, float y);
	void draw_text_full(render_container *container, const char *origs, float x, float y, float origwrapwidth, int justify, int wrap, int draw, rgb_t fgcolor, rgb_t bgcolor, float *totalwidth = NULL, float *totalheight = NULL);
	void draw_text_box(render_container *container, const char *text, int justify, float xpos, float ypos, rgb_t backcolor);
	void draw_message_window(render_container *container, const char *text);

	void CLIB_DECL popup_time(int seconds, const char *text, ...) ATTR_PRINTF(3,4);
	void show_fps_temp(double seconds);
	void set_show_fps(bool show);
	bool show_fps() const;
	bool show_fps_counter();
	void set_show_profiler(bool show);
	bool show_profiler() const;
	void show_menu();
	void show_mouse(bool status);
	bool is_menu_active();
	bool can_paste();
	void paste();
	bool use_natural_keyboard() const;
	void set_use_natural_keyboard(bool use_natural_keyboard);
	void image_handler_ingame();
	void increase_frameskip();
	void decrease_frameskip();
	void request_quit();

	// UI handlers
	static UINT32 ui_handler_load_save(running_machine &machine, render_container *container, UINT32 state);
	UINT32 handler_ingame_method(render_container *container, UINT32 state);

	// print the game info string into a buffer
	astring &game_info_astring(astring &string);

	// slider controls
	const slider_state *get_slider_list(void);

	// other
	void process_natural_keyboard();

private:
	// instance variables
<<<<<<< HEAD
	running_machine &		m_machine;
	render_font *			m_font;
	ui_callback				m_handler_callback;
	UINT32					m_handler_param;
	bool					m_single_step;
	bool					m_showfps;
	osd_ticks_t				m_showfps_end;
	bool					m_show_profiler;
	osd_ticks_t				m_popup_text_end;
	bool					m_use_natural_keyboard;
	UINT8 *					m_non_char_keys_down;
	render_texture *		m_mouse_arrow_texture;
	bool					m_mouse_show;
	ui_menubar *			m_menubar;

	// text generators 
=======
	running_machine &       m_machine;
	render_font *           m_font;
	ui_callback             m_handler_callback;
	UINT32                  m_handler_param;
	bool                    m_single_step;
	bool                    m_showfps;
	osd_ticks_t             m_showfps_end;
	bool                    m_show_profiler;
	osd_ticks_t             m_popup_text_end;
	bool                    m_use_natural_keyboard;
	UINT8 *                 m_non_char_keys_down;
	render_texture *        m_mouse_arrow_texture;
	bool                    m_mouse_show;

	// text generators
>>>>>>> 813e3265
	astring &disclaimer_string(astring &buffer);
	astring &warnings_string(astring &buffer);

	// UI handlers
	static UINT32 handler_messagebox(running_machine &machine, render_container *container, UINT32 state);
	static UINT32 handler_messagebox_ok(running_machine &machine, render_container *container, UINT32 state);
	static UINT32 handler_messagebox_anykey(running_machine &machine, render_container *container, UINT32 state);
	static UINT32 handler_ingame(running_machine &machine, render_container *container, UINT32 state);
	static UINT32 handler_confirm_quit(running_machine &machine, render_container *container, UINT32 state);

	// private methods
	void exit();
};


/***************************************************************************
    FUNCTION PROTOTYPES
***************************************************************************/

#endif  /* __USRINTRF_H__ */<|MERGE_RESOLUTION|>--- conflicted
+++ resolved
@@ -186,24 +186,6 @@
 
 private:
 	// instance variables
-<<<<<<< HEAD
-	running_machine &		m_machine;
-	render_font *			m_font;
-	ui_callback				m_handler_callback;
-	UINT32					m_handler_param;
-	bool					m_single_step;
-	bool					m_showfps;
-	osd_ticks_t				m_showfps_end;
-	bool					m_show_profiler;
-	osd_ticks_t				m_popup_text_end;
-	bool					m_use_natural_keyboard;
-	UINT8 *					m_non_char_keys_down;
-	render_texture *		m_mouse_arrow_texture;
-	bool					m_mouse_show;
-	ui_menubar *			m_menubar;
-
-	// text generators 
-=======
 	running_machine &       m_machine;
 	render_font *           m_font;
 	ui_callback             m_handler_callback;
@@ -217,9 +199,9 @@
 	UINT8 *                 m_non_char_keys_down;
 	render_texture *        m_mouse_arrow_texture;
 	bool                    m_mouse_show;
+	ui_menubar *			m_menubar;
 
 	// text generators
->>>>>>> 813e3265
 	astring &disclaimer_string(astring &buffer);
 	astring &warnings_string(astring &buffer);
 
