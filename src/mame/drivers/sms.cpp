// license:BSD-3-Clause
// copyright-holders:Wilbert Pol, Charles MacDonald,Mathis Rosenhauer,Brad Oliver,Michael Luong,Fabio Priuli,Enik Land
/******************************************************************************
 Contributors:

    Marat Fayzullin (MG source)
    Charles MacDonald
    Mathis Rosenhauer
    Brad Oliver
    Michael Luong
    Wilbert Pol
    Fabio Priuli
    Enik Land

 To do:

 - SIO interface for Game Gear (needs netplay, I guess)
 - Support for other DE-9 compatible controllers, like the Mega Drive 6-Button
   that has homebrew software support
 - Link between two Mark III's through keyboard, supported by F-16 Fighting Falcon
 - On sms1kr (without FM), verify if Rapid uses C-Sync and PSG can be muted like on smsj
 - Accurate GG vertical scaling in SMS mode (h-scaling seems right for subpixel rendering)
 - Software compatibility flags, by region and/or BIOS
 - Samsung modem for Gam*Boy Securities Information Service System
 - Sega Demo Unit II (SMS kiosk-like expansion device)
 - SMS 8 slot game changer (kiosk-like expansion device)
 - Sega Floppy Disc Unit (SMS expansion device) - unreleased
 - Emulate SRAM cartridges? (for use with Bock's dump tool)

 The Game Gear SIO hardware is not emulated but has some
 placeholders in 'machine/sms.c'

 Changes:
    Apr 02 - Added raster palette effects for SMS & GG (ML)
                 - Added sprite collision (ML)
                 - Added zoomed sprites (ML)
    May 02 - Fixed paging bug (ML)
                 - Fixed sprite and tile priority bug (ML)
                 - Fixed bug #66 (ML)
                 - Fixed bug #78 (ML)
                 - try to implement LCD persistence emulation for GG (ML)
    Jun 10, 02 - Added bios emulation (ML)
    Jun 12, 02 - Added PAL & NTSC systems (ML)
    Jun 25, 02 - Added border emulation (ML)
    Jun 27, 02 - Version bits for Game Gear (bits 6 of port 00) (ML)
    Nov-Dec, 05 - Numerous cleanups, fixes, updates (WP)
    Mar, 07 - More cleanups, fixes, mapper additions, etc (WP)

--------------------------------------------------------------------------------

General compatibility issues on real hardware (not emulation bugs):

- Some ROMs have issues or don't work when running on a console of different
  region;
- Many Japanese, Korean and homebrew ROMs don't have the signature required by
  BIOSes of consoles sold overseas;
- Few games of the ones with FM support need to detect the system region as
  Japanese to play FM sound;
- The Korean SMS versions have Japanese-format cartridge slot, but only on the
  first (Gam*Boy I) the region is detected as Japanese;
- Some SMS ROMs don't run when are plugged-in to SMS expansion slot, through
  the gender adapter;
- Some SMS ROMs don't run or have issues when are plugged-in to a Game Gear,
  through the Master Gear adapter;

--------------------------------------------------------------------------------

Sega Master System II
Sega 1990

This particular version was manufactured between July 1991 and October 1992
The PCB is stamped '17 AUG 1991'

PCB Layout
----------
171-5922A
(C) SEGA 1990
IC BD M4Jr. PAL
|----------|------|-----------------------|
| POWER_IN |RF_OUT|       IC1  IC2   IC3  |
|          |      |       Z80  BIOS  6264 |
|          |      | IC9                   |
|          |------| CXA1145               |
|                                         |
|                                         |
|IC8                                      |
|7805                                     |
|                   |---------------|     |
|                   |   CART SLOT   |     |
|                   |---------------|     |
|                                         |
|                                         |
| PAUSE_SW                                |
|                                         |
|      IC6       IC5            IC4       |
|      D4168     315-5246       315-5237  |
|                                         |
|      IC7                                |
|      D4168                              |
|                                         |
| POWER_SW           JOY1 JOY2  53.2034MHz|
|-----------------------------------------|
Notes: (All ICs shown)
       IC1 Z80      - Z0840004PSC Z80 CPU (DIP40). Clock input 3.54689MHz (53.2034/15)
       IC2 BIOS     - 1M 28-pin mask ROM marked MPR-12808 (DIP28)
       IC3 6264     - Samsung KM6264 8k x8 SRAM. Some models have NEC D4168 or Sanyo LC3664 which are compatible (DIP28)
       IC4 315-5237 - Custom Sega I/O controller IC (DIP48)
                      Clocks - Pin 43 - master clock input 53.2034MHz from OSC
                               Pin 41 - 10.6406MHz (53.2034/5)
                               Pin 42 - 4.43361MHz (53.2034/12)
       IC5 315-5246 - Custom Sega Video Display Processor (VDP) (64 pin flat pack)
                      The VDP also contains a Texas Instruments SN76489 sound chip
                      Clocks - Pin 33 - 3.54689MHz (53.2034/15)
                               Pin 34 - 10.6406MHz (53.2034/5)
                               Pin 35 - 10.6406MHz (53.2034/5)
                               Pin 39 - 2.66017MHz (53.2034/20)
       IC6/IC7 D4168- NEC D4168 8k x8 SRAM (DIP28)
       IC8 7805     - Motorola MC7805 voltage regulator (7v to 25v input, 5v output)
       IC9 CXA1145  - Sony CXA1145 RGB to composite video encoder IC (DIP24)
       POWER_IN     - Power input from AC/DC power pack. System requires 9VDC at 500mA. Center pin is negative and
                      outer barrel is positive. Note this is opposite to regular DC power packs
       RF_OUT       - RF modulator with RF signal output to TV
       POWER_SW     - Power on/off switch
       PAUSE_SW     - Push button used to pause the game
       JOY1/JOY2    - Joystick connectors (DB9)
       HSync        - 15.5565kHz
       VSync        - 49.7015Hz


Cart PCB Examples
-----------------
Note! There are many more types of PCBs & custom chip matching variations. This document
is not meant to provide all details of every type in existence. Some games have been
found on different types of ROM boards with and without bankswitching hardware.

Type with no bankswitching hardware

171-5519 \ no visible difference?
171-5519D/
|------------------|
||----------|      |
||  DIP28   |      |
||----------|      |
|IC1               |
|------------------|
Notes:
      DIP28 - 1M mask ROM (DIP28) at location IC1. Actual ROM type is Fujitsu MB831001
              This ROM has a built-in mapper so no bankswitching chip is required.
              The CPU uses pin 22 of the ROM to bankswitch it.
              Found in....
                          Game Name         Sega ROM ID
                          -----------------------------
                          World Grand Prix  MPR-11074
                          Black Belt        MPR-10150
                          Ghost House       MPR-12586


Types with bankswitching hardware

171-5713D (uses 315-5235)
171-5838 (uses 315-5365)
171-5893 (uses 315-5365)
|------------------|
|                  |
|  |------------|  |
|  |   SDIP42   |  |
|  |------------|  |
|               IC1|
||----------|      |
||  DIP32   |      |
||----------|      |
|IC2               |
|------------------|
Notes:
     SDIP42 - Custom Sega bankswitch chip at location IC1. There are several different
              types of these chips with different 315-xxxx numbers
              These include 315-5235 (DIP42), 315-5208 (DIP28) and 315-5365 (DIP42) and possibly others.
      DIP32 - 1MBit/2MBit/4MBit mask ROM (DIP32) at location IC2
              Actual ROM type can be 831000, 831001, 832011, 834000, 834011
              Found in....
                          Game Name         Sega ROM ID   Bank Chip
                          -----------------------------------------
                          Spellcaster       MPR-12532-T   315-5365
                          Altered Beast     MPR-12534     315-5235
                          Bubble Bobble     MPR-14177     315-5365

171-5442 (uses 315-5235)
|--------------------------|
|  |----------------|      |
|  |     DIP40      |      |
|  |----------------|IC2   |
|                          |
|      |------------|      |
|      |   SDIP42   |      |
|      |------------|IC1   |
|----|                |----|
     |                |
     |----------------|
Notes:
      SDIP42 - Custom Sega bankswitch chip at location IC1. There are several different
               types of these chips with different 315-xxxx numbers
               These include 315-5235 (DIP42), 315-5208 (DIP28) and 315-5365 (DIP42) and possibly others.
       DIP40 - 2MBit/4Mbit 16-bit mask ROM (DIP40) at location IC2
               Found in....
                           Game Name         Sega ROM ID   Bank Chip
                           -----------------------------------------
                           Space Harrier     MPR-10410     315-5235

Another ROM board 171-5497 used by Monopoly has 315-5235 DIP42 mapper chip, DIP28 mask ROM, a DIP8 chip (unknown),
DIP28 SRAM (likely 8k) and a 3V coin battery.
Yet another type of ROM board with unknown PCB number used by Phantasy Star has 315-5235 DIP42 mapper chip, DIP32 mask
ROM and DIP28 SRAM (likely 8k) and a 3V coin battery.
Unfortunatley the majority of these ROM boards, ROM types and MPR-xxxxx Sega part numbers are undocumented because they
were mostly dumped from the edge connector without being opened.
Some additional info can be found at http://www.smspower.org/Development/Index
Some excellent SMS documentation can be found at http://cgfm2.emuviews.com/sms.php

--------------------------------------------------------------------------------
SMS Store Unit memory map for the second CPU:

0000-3FFF - BIOS
4000-47FF - RAM
8000      - System Control Register (R/W)
            Reading:
            bit7      - ready (0 = ready, 1 = not ready)
            bit6      - active timer bit switch (0 = timer 2, 1 = timer 1)
            bit5      - unknown
            bit4-bit3 - timer 2 length bit switches (10s-25s)
            bit2-bit0 - timer 1 length bit switches (30s-135s)
            Writing:
            bit7-bit4 - led of selected game to set
            bit3      - unknown, 1 seems to be written all the time
            bit2      - unknown, 1 seems to be written all the time
            bit1      - reset signal for sms cpu, 0 = reset low, 1 = reset high
            bit0      - which cpu receives interrupt signals, 0 = sms cpu, 1 = controlling cpu
C000      - Card/Cartridge selction register (W)
            bit7-bit4 - slot to select
            bit3      - slot type (0 = cartridge, 1 = card ?)
            bit2-bit0 - unknown
C400      - ???? (used once)
D800      - Selection buttons #1, 1-8 (R)
DC00      - Selection buttons #2, 9-16 (R)

 ******************************************************************************/

#include "emu.h"
#include "includes/sms.h"

#include "cpu/z80/z80.h"
#include "cpu/z80/z80lle.h"
#include "softlist.h"
#include "speaker.h"

#include "sms1.lh"


#define MASTER_CLOCK_GG     32215905.0
#define MASTER_CLOCK_PALN   10746168.0
// The clocks for PAL and PAL-M used here differ from their nominal values,
// because with the latter errors will occur on Flubba's VDPTest, probably
// due to rounding issues in the core.
// Nominal XTAL value for SMS PAL-M (Brazil) is 10726834.
#define MASTER_CLOCK_PALM   10726833.0
// Nominal XTAL value for SMS PAL is 53203424.
#define MASTER_CLOCK_PAL    53203425.0  /* 12 * subcarrier freq. (4.43361875MHz) */


void sms_state::sms1_mem(address_map &map)
{
	map(0x0000, 0xbfff).w(this, FUNC(sms_state::write_cart));
	map(0x0000, 0x3fff).r(this, FUNC(sms_state::read_0000));
	map(0x4000, 0x7fff).r(this, FUNC(sms_state::read_4000));
	map(0x8000, 0xbfff).r(this, FUNC(sms_state::read_8000));
	map(0xc000, 0xfff7).rw(this, FUNC(sms_state::read_ram), FUNC(sms_state::write_ram));
	map(0xfff8, 0xfffb).rw(this, FUNC(sms_state::sms_sscope_r), FUNC(sms_state::sms_sscope_w));       /* 3-D glasses */
	map(0xfffc, 0xffff).rw(this, FUNC(sms_state::sms_mapper_r), FUNC(sms_state::sms_mapper_w));       /* Bankswitch control */
}

void sms_state::sms_mem(address_map &map)
{
	map(0x0000, 0xbfff).w(this, FUNC(sms_state::write_cart));
	map(0x0000, 0x3fff).r(this, FUNC(sms_state::read_0000));
	map(0x4000, 0x7fff).r(this, FUNC(sms_state::read_4000));
	map(0x8000, 0xbfff).r(this, FUNC(sms_state::read_8000));
	map(0xc000, 0xfffb).rw(this, FUNC(sms_state::read_ram), FUNC(sms_state::write_ram));
	map(0xfffc, 0xffff).rw(this, FUNC(sms_state::sms_mapper_r), FUNC(sms_state::sms_mapper_w));       /* Bankswitch control */
}

void smssdisp_state::sms_store_mem(address_map &map)
{
	map(0x0000, 0x3fff).rom();                     /* BIOS */
	map(0x4000, 0x47ff).ram();                     /* RAM */
	map(0x6000, 0x7fff).r(this, FUNC(smssdisp_state::store_cart_peek));
	map(0x8000, 0x8000).portr("DSW").w(this, FUNC(smssdisp_state::sms_store_control_w)); /* Control */
	map(0xc000, 0xc000).rw(this, FUNC(smssdisp_state::sms_store_cart_select_r), FUNC(smssdisp_state::sms_store_cart_select_w)); /* cartridge/card slot selector */
	map(0xd800, 0xd800).portr("GAMESEL1");         /* Game selector port #1 */
	map(0xdc00, 0xdc00).portr("GAMESEL2");         /* Game selector port #2 */
}

// I/O ports $3E and $3F do not exist on Mark III
void sms_state::sg1000m3_io(address_map &map)
{
	map.global_mask(0xff);
	map.unmap_value_high();
	map(0x40, 0x7f).rw(this, FUNC(sms_state::sms_count_r), FUNC(sms_state::sms_psg_w));
	map(0x80, 0x80).mirror(0x3e).rw(m_vdp, FUNC(sega315_5124_device::vram_read), FUNC(sega315_5124_device::vram_write));
	map(0x81, 0x81).mirror(0x3e).rw(m_vdp, FUNC(sega315_5124_device::register_read), FUNC(sega315_5124_device::register_write));
	map(0xc0, 0xc7).mirror(0x38).rw(this, FUNC(sms_state::sg1000m3_peripheral_r), FUNC(sms_state::sg1000m3_peripheral_w));
}

void sms_state::sms_io(address_map &map)
{
	map.global_mask(0xff);
	map.unmap_value_high();
	map(0x00, 0x00).mirror(0x3e).w(this, FUNC(sms_state::sms_mem_control_w));
	map(0x01, 0x01).mirror(0x3e).w(this, FUNC(sms_state::sms_io_control_w));
	map(0x40, 0x7f).rw(this, FUNC(sms_state::sms_count_r), FUNC(sms_state::sms_psg_w));
	map(0x80, 0x80).mirror(0x3e).rw(m_vdp, FUNC(sega315_5124_device::vram_read), FUNC(sega315_5124_device::vram_write));
	map(0x81, 0x81).mirror(0x3e).rw(m_vdp, FUNC(sega315_5124_device::register_read), FUNC(sega315_5124_device::register_write));
	map(0xc0, 0xc0).mirror(0x3e).r(this, FUNC(sms_state::sms_input_port_dc_r));
	map(0xc1, 0xc1).mirror(0x3e).r(this, FUNC(sms_state::sms_input_port_dd_r));
}


// It seems the Korean versions do some more strict decoding on the I/O
// addresses.
// At least the mirrors for I/O ports $3E/$3F don't seem to exist there.
// Leaving the mirrors breaks the Korean cartridge bublboky.
void sms_state::smskr_io(address_map &map)
{
	map.global_mask(0xff);
	map.unmap_value_high();
	map(0x3e, 0x3e).w(this, FUNC(sms_state::sms_mem_control_w));
	map(0x3f, 0x3f).w(this, FUNC(sms_state::sms_io_control_w));
	map(0x40, 0x7f).rw(this, FUNC(sms_state::sms_count_r), FUNC(sms_state::sms_psg_w));
	map(0x80, 0x80).mirror(0x3e).rw(m_vdp, FUNC(sega315_5124_device::vram_read), FUNC(sega315_5124_device::vram_write));
	map(0x81, 0x81).mirror(0x3e).rw(m_vdp, FUNC(sega315_5124_device::register_read), FUNC(sega315_5124_device::register_write));
	map(0xc0, 0xc0).mirror(0x3e).r(this, FUNC(sms_state::sms_input_port_dc_r));
	map(0xc1, 0xc1).mirror(0x3e).r(this, FUNC(sms_state::sms_input_port_dd_r));
}


// Mirrors for I/O ports $3E/$3F don't exist on the Japanese SMS.
// Also, $C0/$C1 are the only mirrors for I/O ports $DC/$DD.
void sms_state::smsj_io(address_map &map)
{
	map.global_mask(0xff);
	map.unmap_value_high();
	map(0x3e, 0x3e).w(this, FUNC(sms_state::sms_mem_control_w));
	map(0x3f, 0x3f).w(this, FUNC(sms_state::sms_io_control_w));
	map(0x40, 0x7f).rw(this, FUNC(sms_state::sms_count_r), FUNC(sms_state::sms_psg_w));
	map(0x80, 0x80).mirror(0x3e).rw(m_vdp, FUNC(sega315_5124_device::vram_read), FUNC(sega315_5124_device::vram_write));
	map(0x81, 0x81).mirror(0x3e).rw(m_vdp, FUNC(sega315_5124_device::register_read), FUNC(sega315_5124_device::register_write));
	map(0xc0, 0xc0).r(this, FUNC(sms_state::sms_input_port_dc_r));
	map(0xc1, 0xc1).r(this, FUNC(sms_state::sms_input_port_dd_r));
	map(0xdc, 0xdc).r(this, FUNC(sms_state::sms_input_port_dc_r));
	map(0xdd, 0xdd).r(this, FUNC(sms_state::sms_input_port_dd_r));
	map(0xf0, 0xf0).w(this, FUNC(sms_state::smsj_ym2413_register_port_w));
	map(0xf1, 0xf1).w(this, FUNC(sms_state::smsj_ym2413_data_port_w));
	map(0xf2, 0xf2).rw(this, FUNC(sms_state::smsj_audio_control_r), FUNC(sms_state::smsj_audio_control_w));
}


// It seems the mirrors for I/O ports $3E/$3F also don't seem to exist on the
// Game Gear. Leaving the mirrors breaks 'gloc' (it freezes after 1st stage).
void sms_state::gg_io(address_map &map)
{
	map.global_mask(0xff);
	map.unmap_value_high();
	map(0x00, 0x00).r(this, FUNC(sms_state::gg_input_port_00_r));
	map(0x01, 0x05).rw(this, FUNC(sms_state::gg_sio_r), FUNC(sms_state::gg_sio_w));
	map(0x06, 0x06).w(this, FUNC(sms_state::gg_psg_stereo_w));
	map(0x3e, 0x3e).w(this, FUNC(sms_state::sms_mem_control_w));
	map(0x3f, 0x3f).w(this, FUNC(sms_state::sms_io_control_w));
	map(0x40, 0x7f).rw(this, FUNC(sms_state::sms_count_r), FUNC(sms_state::gg_psg_w));
	map(0x80, 0x80).mirror(0x3e).rw(m_vdp, FUNC(sega315_5124_device::vram_read), FUNC(sega315_5124_device::vram_write));
	map(0x81, 0x81).mirror(0x3e).rw(m_vdp, FUNC(sega315_5124_device::register_read), FUNC(sega315_5124_device::register_write));
	map(0xc0, 0xc0).r(this, FUNC(sms_state::sms_input_port_dc_r));
	map(0xc1, 0xc1).r(this, FUNC(sms_state::sms_input_port_dd_r));
	map(0xdc, 0xdc).r(this, FUNC(sms_state::sms_input_port_dc_r));
	map(0xdd, 0xdd).r(this, FUNC(sms_state::sms_input_port_dd_r));
}


static INPUT_PORTS_START( sms )
	PORT_START("PAUSE")
	PORT_BIT( 0x7f, IP_ACTIVE_LOW, IPT_UNUSED )
	PORT_BIT( 0x80, IP_ACTIVE_LOW, IPT_OTHER ) PORT_NAME(DEF_STR(Pause)) PORT_CODE(KEYCODE_1)
INPUT_PORTS_END

static INPUT_PORTS_START( sg1000m3 )
	PORT_INCLUDE( sms )

	PORT_START("SEGASCOPE")
	PORT_CONFNAME( 0x01, 0x00, "SegaScope (3-D Glasses)" )
	PORT_CONFSETTING( 0x00, DEF_STR( Off ) )
	PORT_CONFSETTING( 0x01, DEF_STR( On ) )

	PORT_START("SSCOPE_BINOCULAR")
	PORT_CONFNAME( 0x03, 0x00, "SegaScope - Binocular Hack" ) PORT_CONDITION("SEGASCOPE", 0x01, EQUALS, 0x01)
	PORT_CONFSETTING( 0x00, DEF_STR( Off ) )
	PORT_CONFSETTING( 0x01, "Left Lens" )
	PORT_CONFSETTING( 0x02, "Right Lens" )
	PORT_CONFSETTING( 0x03, "Both Lens" )
	PORT_BIT( 0x03, 0x00, IPT_UNUSED ) PORT_CONDITION("SEGASCOPE", 0x01, EQUALS, 0x00)
INPUT_PORTS_END

static INPUT_PORTS_START( sms1 )
	PORT_INCLUDE( sg1000m3 )

	PORT_START("RESET")
	PORT_BIT( 0x01, IP_ACTIVE_LOW, IPT_SERVICE2 ) PORT_NAME("Reset Button")
INPUT_PORTS_END

static INPUT_PORTS_START( smsj )
	PORT_INCLUDE( sg1000m3 )

	PORT_START("RAPID")
	PORT_BIT( 0x01, IP_ACTIVE_LOW, IPT_SERVICE2 ) PORT_NAME("Rapid Button")
INPUT_PORTS_END

static INPUT_PORTS_START( smssdisp )
	// For each peripheral port (for controllers or 3-D glasses), there are sets
	// of two connectors wired in parallel on the real hardware. This allows to
	// have different controllers, like a pad and a Light Phaser, plugged together
	// for a player input, what avoids having to re-plug them every time a game is
	// changed to another that requires a different controller. Also, this allows
	// 3-D games to be properly watched by two persons at same time.
	// For now the driver just uses single input ports.
	PORT_INCLUDE( sms1 )

	PORT_START("DSW")
	PORT_DIPNAME( 0x07, 0x07, "Timer 1 length" )
	PORT_DIPSETTING( 0x00, "135s" )
	PORT_DIPSETTING( 0x01, "120s" )
	PORT_DIPSETTING( 0x02, "105s" )
	PORT_DIPSETTING( 0x03, "90s" )
	PORT_DIPSETTING( 0x04, "75s" )
	PORT_DIPSETTING( 0x05, "60s" )
	PORT_DIPSETTING( 0x06, "45s" )
	PORT_DIPSETTING( 0x07, "30s" )
	PORT_DIPNAME( 0x18, 0x18, "Timer 2 length" )
	PORT_DIPSETTING( 0x00, "25s" )
	PORT_DIPSETTING( 0x08, "20s" )
	PORT_DIPSETTING( 0x10, "15s" )
	PORT_DIPSETTING( 0x18, "10s" )
	PORT_DIPNAME( 0x20, 0x20, DEF_STR( Unknown ) )
	PORT_DIPSETTING( 0x00, DEF_STR( On ) )
	PORT_DIPSETTING( 0x20, DEF_STR( Off ) )
	PORT_DIPNAME( 0x40, 0x40, "Select Timer" )
	PORT_DIPSETTING( 0x00, "Timer 2" )
	PORT_DIPSETTING( 0x40, "Timer 1" )
	PORT_BIT( 0x80, IP_ACTIVE_HIGH, IPT_UNKNOWN )   // READY, must be high

	PORT_START("GAMESEL1")
	PORT_BIT( 0x01, IP_ACTIVE_LOW, IPT_OTHER ) PORT_NAME("Game 03") PORT_CODE(KEYCODE_N)
	PORT_BIT( 0x02, IP_ACTIVE_LOW, IPT_OTHER ) PORT_NAME("Game 02") PORT_CODE(KEYCODE_H)
	PORT_BIT( 0x04, IP_ACTIVE_LOW, IPT_OTHER ) PORT_NAME("Game 01") PORT_CODE(KEYCODE_Y)
	PORT_BIT( 0x08, IP_ACTIVE_LOW, IPT_OTHER ) PORT_NAME("Game 00") PORT_CODE(KEYCODE_6)
	PORT_BIT( 0x10, IP_ACTIVE_LOW, IPT_OTHER ) PORT_NAME("Game 07") PORT_CODE(KEYCODE_M)
	PORT_BIT( 0x20, IP_ACTIVE_LOW, IPT_OTHER ) PORT_NAME("Game 06") PORT_CODE(KEYCODE_J)
	PORT_BIT( 0x40, IP_ACTIVE_LOW, IPT_OTHER ) PORT_NAME("Game 05") PORT_CODE(KEYCODE_U)
	PORT_BIT( 0x80, IP_ACTIVE_LOW, IPT_OTHER ) PORT_NAME("Game 04") PORT_CODE(KEYCODE_7)

	PORT_START("GAMESEL2")
	PORT_BIT( 0x01, IP_ACTIVE_LOW, IPT_OTHER ) PORT_NAME("Game 11") PORT_CODE(KEYCODE_COMMA)
	PORT_BIT( 0x02, IP_ACTIVE_LOW, IPT_OTHER ) PORT_NAME("Game 10") PORT_CODE(KEYCODE_K)
	PORT_BIT( 0x04, IP_ACTIVE_LOW, IPT_OTHER ) PORT_NAME("Game 09") PORT_CODE(KEYCODE_I)
	PORT_BIT( 0x08, IP_ACTIVE_LOW, IPT_OTHER ) PORT_NAME("Game 08") PORT_CODE(KEYCODE_8)
	PORT_BIT( 0x10, IP_ACTIVE_LOW, IPT_OTHER ) PORT_NAME("Game 15") PORT_CODE(KEYCODE_STOP)
	PORT_BIT( 0x20, IP_ACTIVE_LOW, IPT_OTHER ) PORT_NAME("Game 14") PORT_CODE(KEYCODE_L)
	PORT_BIT( 0x40, IP_ACTIVE_LOW, IPT_OTHER ) PORT_NAME("Game 13") PORT_CODE(KEYCODE_O)
	PORT_BIT( 0x80, IP_ACTIVE_LOW, IPT_OTHER ) PORT_NAME("Game 12") PORT_CODE(KEYCODE_9)
INPUT_PORTS_END

static INPUT_PORTS_START( gg )
	PORT_START("GG_PORT_DC")
	PORT_BIT( 0x01, IP_ACTIVE_LOW, IPT_JOYSTICK_UP ) PORT_PLAYER(1) PORT_8WAY
	PORT_BIT( 0x02, IP_ACTIVE_LOW, IPT_JOYSTICK_DOWN ) PORT_PLAYER(1) PORT_8WAY
	PORT_BIT( 0x04, IP_ACTIVE_LOW, IPT_JOYSTICK_LEFT ) PORT_PLAYER(1) PORT_8WAY
	PORT_BIT( 0x08, IP_ACTIVE_LOW, IPT_JOYSTICK_RIGHT ) PORT_PLAYER(1) PORT_8WAY
	PORT_BIT( 0x10, IP_ACTIVE_LOW, IPT_BUTTON1 ) PORT_PLAYER(1)
	PORT_BIT( 0x20, IP_ACTIVE_LOW, IPT_BUTTON2 ) PORT_PLAYER(1)
	PORT_BIT( 0xc0, IP_ACTIVE_LOW, IPT_UNUSED )

	PORT_START("START")
	PORT_BIT( 0x7f, IP_ACTIVE_LOW, IPT_UNUSED )
	PORT_BIT( 0x80, IP_ACTIVE_LOW, IPT_START ) PORT_NAME("Start") /* Game Gear START */

	PORT_START("PERSISTENCE")
	PORT_CONFNAME( 0x01, 0x01, "LCD Persistence Hack" )
	PORT_CONFSETTING( 0x00, DEF_STR( Off ) )
	PORT_CONFSETTING( 0x01, DEF_STR( On ) )
INPUT_PORTS_END


MACHINE_CONFIG_START(sms_state::sms_base)
	MCFG_MACHINE_START_OVERRIDE(sms_state,sms)
	MCFG_MACHINE_RESET_OVERRIDE(sms_state,sms)

	/* basic machine hardware */
	SPEAKER(config, "mono").front_center();

	MCFG_SMS_CARTRIDGE_ADD("slot", sms_cart, nullptr)

	MCFG_SOFTWARE_LIST_ADD("cart_list","sms")

	MCFG_SMS_CONTROL_PORT_ADD(CONTROL1_TAG, sms_control_port_devices, "joypad")
	MCFG_SMS_CONTROL_PORT_TH_INPUT_HANDLER(WRITELINE(*this, sms_state, sms_ctrl1_th_input))
	MCFG_SMS_CONTROL_PORT_PIXEL_HANDLER(READ32(*this, sms_state, sms_pixel_color))

	MCFG_SMS_CONTROL_PORT_ADD(CONTROL2_TAG, sms_control_port_devices, "joypad")
	MCFG_SMS_CONTROL_PORT_TH_INPUT_HANDLER(WRITELINE(*this, sms_state, sms_ctrl2_th_input))
	MCFG_SMS_CONTROL_PORT_PIXEL_HANDLER(READ32(*this, sms_state, sms_pixel_color))
MACHINE_CONFIG_END

MACHINE_CONFIG_START(sms_state::sms_ntsc_base)
	sms_base(config);
	MCFG_DEVICE_ADD("maincpu", Z80, XTAL(10'738'635)/3)
	MCFG_DEVICE_PROGRAM_MAP(sms_mem)
	MCFG_DEVICE_IO_MAP(sms_io)

	MCFG_QUANTUM_TIME(attotime::from_hz(60))

	/* actually, PSG is embedded in the VDP chip */
	MCFG_DEVICE_ADD("segapsg", SEGAPSG, XTAL(10'738'635)/3)
	MCFG_SOUND_ROUTE(ALL_OUTPUTS, "mono", 1.00)
MACHINE_CONFIG_END

MACHINE_CONFIG_START(sms_state::sms_ntsc_base_lle)
	sms_base(config);
	MCFG_DEVICE_ADD("maincpu", Z80LLE, XTAL(10'738'635)/3)
	MCFG_DEVICE_PROGRAM_MAP(sms_mem)
	MCFG_DEVICE_IO_MAP(sms_io)

	MCFG_QUANTUM_TIME(attotime::from_hz(60))

	/* actually, PSG is embedded in the VDP chip */
	MCFG_DEVICE_ADD("segapsg", SEGAPSG, XTAL(10'738'635)/3)
	MCFG_SOUND_ROUTE(ALL_OUTPUTS, "mono", 1.00)
MACHINE_CONFIG_END

/*
    For SMS drivers, the ratio between CPU and pixel clocks, set through dividers, is 2/3. The
    division that sets the pixel clock, in MCFG_SCREEN_RAW_PARAMS(), results in a remainder
    that is discarded internally. Due to this rounding, the cycle time and the screen pixel
    time, derived from their clocks, do not longer match (inversely) the exact original ratio
    of these clocks. The SMS VDP emulation controls some properties (counters/flags) through
    screen timing, that the core calculates based on the emulation time. The VDP properties
    are read in the CPU timeslice. When a CPU operation that access the VDP is executed, the
    elapsed emulation time is also based on how many CPU cycles have elapsed since start of
    the current timeslice. Depending on this amount of CPU cycles, when the core divides the
    elapsed time by the pixel time, the obtained pixel count may be less than expected. Flubba's
    VDPTest ROM relies on exact results. A workaround is to use an additional macro, for each
    driver, that resets the refresh rate, and by consequence the pixel time, without discarding
    the remainder of the division. If the core is fixed in the future, the MCFG_SCREEN_REFRESH_RATE
    lines after each MCFG_SCREEN_RAW_PARAMS call below can be removed.
*/

#define MCFG_SCREEN_SMS_PAL_RAW_PARAMS(_pixelclock) \
	MCFG_SCREEN_RAW_PARAMS(_pixelclock, \
		sega315_5124_device::WIDTH, \
		sega315_5124_device::LBORDER_START + sega315_5124_device::LBORDER_WIDTH - 2, \
		sega315_5124_device::LBORDER_START + sega315_5124_device::LBORDER_WIDTH + 256 + 10, \
		sega315_5124_device::HEIGHT_PAL, \
		sega315_5124_device::TBORDER_START + sega315_5124_device::PAL_240_TBORDER_HEIGHT, \
		sega315_5124_device::TBORDER_START + sega315_5124_device::PAL_240_TBORDER_HEIGHT + 240) \
	MCFG_SCREEN_REFRESH_RATE(_pixelclock / (sega315_5124_device::WIDTH * sega315_5124_device::HEIGHT_PAL))

#define MCFG_SCREEN_SMS_NTSC_RAW_PARAMS(_pixelclock) \
	MCFG_SCREEN_RAW_PARAMS(_pixelclock, \
		sega315_5124_device::WIDTH, \
		sega315_5124_device::LBORDER_START + sega315_5124_device::LBORDER_WIDTH - 2, \
		sega315_5124_device::LBORDER_START + sega315_5124_device::LBORDER_WIDTH + 256 + 10, \
		sega315_5124_device::HEIGHT_NTSC, \
		sega315_5124_device::TBORDER_START + sega315_5124_device::NTSC_224_TBORDER_HEIGHT, \
		sega315_5124_device::TBORDER_START + sega315_5124_device::NTSC_224_TBORDER_HEIGHT + 224) \
	MCFG_SCREEN_REFRESH_RATE(_pixelclock / (sega315_5124_device::WIDTH * sega315_5124_device::HEIGHT_NTSC))

#define MCFG_SCREEN_GG_RAW_PARAMS(_pixelclock) \
	MCFG_SCREEN_RAW_PARAMS(_pixelclock, \
		sega315_5124_device::WIDTH, \
		sega315_5124_device::LBORDER_START + sega315_5124_device::LBORDER_WIDTH + 6*8, \
		sega315_5124_device::LBORDER_START + sega315_5124_device::LBORDER_WIDTH + 26*8, \
		sega315_5124_device::HEIGHT_NTSC, \
		sega315_5124_device::TBORDER_START + sega315_5124_device::NTSC_192_TBORDER_HEIGHT + 3*8, \
		sega315_5124_device::TBORDER_START + sega315_5124_device::NTSC_192_TBORDER_HEIGHT + 21*8 ) \
	MCFG_SCREEN_REFRESH_RATE(_pixelclock / (sega315_5124_device::WIDTH * sega315_5124_device::HEIGHT_NTSC))


MACHINE_CONFIG_START(sms_state::sms2_ntsc)
	sms_ntsc_base(config);
	/* video hardware */
	MCFG_SCREEN_ADD("screen", RASTER)
	MCFG_SCREEN_SMS_NTSC_RAW_PARAMS(XTAL(10'738'635)/2)
	MCFG_SCREEN_UPDATE_DRIVER(sms_state, screen_update_sms)

	MCFG_DEVICE_ADD("sms_vdp", SEGA315_5246, 0)
	MCFG_SEGA315_5246_SET_SCREEN("screen")
	MCFG_SEGA315_5246_IS_PAL(false)
	MCFG_SEGA315_5246_INT_CB(INPUTLINE("maincpu", 0))
	MCFG_SEGA315_5246_PAUSE_CB(WRITELINE(*this, sms_state, sms_pause_callback))
MACHINE_CONFIG_END


MACHINE_CONFIG_START(sms_state::sms2_ntsc_lle)
	sms_ntsc_base_lle(config);
	/* video hardware */
	MCFG_SCREEN_ADD("screen", RASTER)
	MCFG_SCREEN_SMS_NTSC_RAW_PARAMS(XTAL(10'738'635)/2)
	MCFG_SCREEN_UPDATE_DRIVER(sms_state, screen_update_sms)

	MCFG_DEVICE_ADD("sms_vdp", SEGA315_5246, 0)
	MCFG_SEGA315_5246_SET_SCREEN("screen")
	MCFG_SEGA315_5246_IS_PAL(false)
	MCFG_SEGA315_5246_INT_CB(INPUTLINE("maincpu", 0))
	MCFG_SEGA315_5246_PAUSE_CB(WRITELINE(*this, sms_state, sms_pause_callback))
MACHINE_CONFIG_END


MACHINE_CONFIG_START(sms_state::sms1_ntsc)
	sms_ntsc_base(config);

	MCFG_DEVICE_MODIFY("maincpu")
	MCFG_DEVICE_PROGRAM_MAP(sms1_mem)  // This adds the SegaScope handlers for 3-D glasses

	/* video hardware */
	MCFG_SCREEN_ADD("screen", RASTER)
	MCFG_SCREEN_SMS_NTSC_RAW_PARAMS(XTAL(10'738'635)/2)
	MCFG_SCREEN_UPDATE_DRIVER(sms_state, screen_update_sms1)

	MCFG_SCREEN_ADD("left_lcd", LCD)    // This is needed for SegaScope Left LCD
	MCFG_SCREEN_SMS_NTSC_RAW_PARAMS(XTAL(10'738'635)/2)
	MCFG_SCREEN_UPDATE_DRIVER(sms_state, screen_update_sms1)

	MCFG_SCREEN_ADD("right_lcd", LCD)   // This is needed for SegaScope Right LCD
	MCFG_SCREEN_SMS_NTSC_RAW_PARAMS(XTAL(10'738'635)/2)
	MCFG_SCREEN_UPDATE_DRIVER(sms_state, screen_update_sms1)

	MCFG_SCREEN_VBLANK_CALLBACK(WRITELINE(*this, sms_state, screen_vblank_sms1))

	MCFG_DEFAULT_LAYOUT(layout_sms1)

	MCFG_VIDEO_START_OVERRIDE(sms_state,sms1)
	MCFG_VIDEO_RESET_OVERRIDE(sms_state,sms1)

	MCFG_DEVICE_ADD("sms_vdp", SEGA315_5124, 0)
	MCFG_SEGA315_5124_SET_SCREEN("screen")
	MCFG_SEGA315_5124_IS_PAL(false)
	MCFG_SEGA315_5124_INT_CB(INPUTLINE("maincpu", 0))
	MCFG_SEGA315_5124_PAUSE_CB(WRITELINE(*this, sms_state, sms_pause_callback))

	// card and expansion slots, not present in Master System II
	MCFG_SMS_CARD_ADD("mycard", sms_cart, nullptr)
	MCFG_SMS_EXPANSION_ADD("smsexp", sms_expansion_devices, nullptr)
MACHINE_CONFIG_END

MACHINE_CONFIG_START(smssdisp_state::sms_sdisp)
	sms1_ntsc(config);

	MCFG_DEVICE_MODIFY("sms_vdp")
	MCFG_SEGA315_5124_INT_CB(WRITELINE(*this, smssdisp_state, sms_store_int_callback))

	MCFG_DEVICE_ADD("control", Z80, XTAL(10'738'635)/3)
	MCFG_DEVICE_PROGRAM_MAP(sms_store_mem)
	/* Both CPUs seem to communicate with the VDP etc? */
	MCFG_DEVICE_IO_MAP(sms_io)

	MCFG_DEVICE_REMOVE("mycard")
	MCFG_DEVICE_REMOVE("smsexp")

	MCFG_SMS_CARTRIDGE_ADD("slot2", sms_cart, nullptr)
	MCFG_SMS_CARTRIDGE_ADD("slot3", sms_cart, nullptr)
	MCFG_SMS_CARTRIDGE_ADD("slot4", sms_cart, nullptr)
	MCFG_SMS_CARTRIDGE_ADD("slot5", sms_cart, nullptr)
	MCFG_SMS_CARTRIDGE_ADD("slot6", sms_cart, nullptr)
	MCFG_SMS_CARTRIDGE_ADD("slot7", sms_cart, nullptr)
	MCFG_SMS_CARTRIDGE_ADD("slot8", sms_cart, nullptr)
	MCFG_SMS_CARTRIDGE_ADD("slot9", sms_cart, nullptr)
	MCFG_SMS_CARTRIDGE_ADD("slot10", sms_cart, nullptr)
	MCFG_SMS_CARTRIDGE_ADD("slot11", sms_cart, nullptr)
	MCFG_SMS_CARTRIDGE_ADD("slot12", sms_cart, nullptr)
	MCFG_SMS_CARTRIDGE_ADD("slot13", sms_cart, nullptr)
	MCFG_SMS_CARTRIDGE_ADD("slot14", sms_cart, nullptr)
	MCFG_SMS_CARTRIDGE_ADD("slot15", sms_cart, nullptr)
	MCFG_SMS_CARTRIDGE_ADD("slot16", sms_cart, nullptr)

	MCFG_SMS_CARD_ADD("slot17", sms_cart, nullptr)
	MCFG_SMS_CARD_ADD("slot18", sms_cart, nullptr)
	MCFG_SMS_CARD_ADD("slot19", sms_cart, nullptr)
	MCFG_SMS_CARD_ADD("slot20", sms_cart, nullptr)
	MCFG_SMS_CARD_ADD("slot21", sms_cart, nullptr)
	MCFG_SMS_CARD_ADD("slot22", sms_cart, nullptr)
	MCFG_SMS_CARD_ADD("slot23", sms_cart, nullptr)
	MCFG_SMS_CARD_ADD("slot24", sms_cart, nullptr)
	MCFG_SMS_CARD_ADD("slot25", sms_cart, nullptr)
	MCFG_SMS_CARD_ADD("slot26", sms_cart, nullptr)
	MCFG_SMS_CARD_ADD("slot27", sms_cart, nullptr)
	MCFG_SMS_CARD_ADD("slot28", sms_cart, nullptr)
	MCFG_SMS_CARD_ADD("slot29", sms_cart, nullptr)
	MCFG_SMS_CARD_ADD("slot30", sms_cart, nullptr)
	MCFG_SMS_CARD_ADD("slot31", sms_cart, nullptr)
	MCFG_SMS_CARD_ADD("slot32", sms_cart, nullptr)
MACHINE_CONFIG_END

MACHINE_CONFIG_START(sms_state::sms_pal_base)
	sms_base(config);
	/* basic machine hardware */
	MCFG_DEVICE_ADD("maincpu", Z80, MASTER_CLOCK_PAL/15)
	MCFG_DEVICE_PROGRAM_MAP(sms_mem)
	MCFG_DEVICE_IO_MAP(sms_io)

	MCFG_QUANTUM_TIME(attotime::from_hz(50))

	/* actually, PSG is embedded in the VDP chip */
	MCFG_DEVICE_ADD("segapsg", SEGAPSG, MASTER_CLOCK_PAL/15)
	MCFG_SOUND_ROUTE(ALL_OUTPUTS, "mono", 1.00)
MACHINE_CONFIG_END

MACHINE_CONFIG_START(sms_state::sms2_pal)
	sms_pal_base(config);

	/* video hardware */
	MCFG_SCREEN_ADD("screen", RASTER)
	MCFG_SCREEN_SMS_PAL_RAW_PARAMS(MASTER_CLOCK_PAL/10)
	MCFG_SCREEN_UPDATE_DRIVER(sms_state, screen_update_sms)

	MCFG_DEVICE_ADD("sms_vdp", SEGA315_5246, 0)
	MCFG_SEGA315_5246_SET_SCREEN("screen")
	MCFG_SEGA315_5246_IS_PAL(true)
	MCFG_SEGA315_5246_INT_CB(INPUTLINE("maincpu", 0))
	MCFG_SEGA315_5246_PAUSE_CB(WRITELINE(*this, sms_state, sms_pause_callback))
MACHINE_CONFIG_END

MACHINE_CONFIG_START(sms_state::sms1_pal)
	sms_pal_base(config);

	MCFG_DEVICE_MODIFY("maincpu")
	MCFG_DEVICE_PROGRAM_MAP(sms1_mem)  // This adds the SegaScope handlers for 3-D glasses

	/* video hardware */
	MCFG_SCREEN_ADD("screen", RASTER)
	MCFG_SCREEN_SMS_PAL_RAW_PARAMS(MASTER_CLOCK_PAL/10)
	MCFG_SCREEN_UPDATE_DRIVER(sms_state, screen_update_sms1)

	MCFG_SCREEN_ADD("left_lcd", LCD)    // This is needed for SegaScope Left LCD
	MCFG_SCREEN_SMS_PAL_RAW_PARAMS(MASTER_CLOCK_PAL/10)
	MCFG_SCREEN_UPDATE_DRIVER(sms_state, screen_update_sms1)

	MCFG_SCREEN_ADD("right_lcd", LCD)   // This is needed for SegaScope Right LCD
	MCFG_SCREEN_SMS_PAL_RAW_PARAMS(MASTER_CLOCK_PAL/10)
	MCFG_SCREEN_UPDATE_DRIVER(sms_state, screen_update_sms1)

	MCFG_SCREEN_VBLANK_CALLBACK(WRITELINE(*this, sms_state, screen_vblank_sms1))

	MCFG_DEFAULT_LAYOUT(layout_sms1)

	MCFG_VIDEO_START_OVERRIDE(sms_state,sms1)
	MCFG_VIDEO_RESET_OVERRIDE(sms_state,sms1)

	MCFG_DEVICE_ADD("sms_vdp", SEGA315_5124, 0)
	MCFG_SEGA315_5124_SET_SCREEN("screen")
	MCFG_SEGA315_5124_IS_PAL(true)
	MCFG_SEGA315_5124_INT_CB(INPUTLINE("maincpu", 0))
	MCFG_SEGA315_5124_PAUSE_CB(WRITELINE(*this, sms_state, sms_pause_callback))

	// card and expansion slots, not present in Master System II
	MCFG_SMS_CARD_ADD("mycard", sms_cart, nullptr)
	MCFG_SMS_EXPANSION_ADD("smsexp", sms_expansion_devices, nullptr)
MACHINE_CONFIG_END


MACHINE_CONFIG_START(sms_state::sms_paln_base)
	sms_base(config);
	/* basic machine hardware */
	MCFG_DEVICE_ADD("maincpu", Z80, MASTER_CLOCK_PALN/3)
	MCFG_DEVICE_PROGRAM_MAP(sms_mem)
	MCFG_DEVICE_IO_MAP(sms_io)

	MCFG_QUANTUM_TIME(attotime::from_hz(50))

	/* actually, PSG is embedded in the VDP chip */
	MCFG_DEVICE_ADD("segapsg", SEGAPSG, MASTER_CLOCK_PALN/3)
	MCFG_SOUND_ROUTE(ALL_OUTPUTS, "mono", 1.00)
MACHINE_CONFIG_END

MACHINE_CONFIG_START(sms_state::sms3_paln)
	sms_paln_base(config);

	/* video hardware */
	MCFG_SCREEN_ADD("screen", RASTER)
	MCFG_SCREEN_SMS_PAL_RAW_PARAMS(MASTER_CLOCK_PALN/2)
	MCFG_SCREEN_UPDATE_DRIVER(sms_state, screen_update_sms)

	MCFG_DEVICE_ADD("sms_vdp", SEGA315_5246, 0)
	MCFG_SEGA315_5246_SET_SCREEN("screen")
	MCFG_SEGA315_5246_IS_PAL(true)
	MCFG_SEGA315_5246_INT_CB(INPUTLINE("maincpu", 0))
	MCFG_SEGA315_5246_PAUSE_CB(WRITELINE(*this, sms_state, sms_pause_callback))
MACHINE_CONFIG_END

MACHINE_CONFIG_START(sms_state::sms1_paln)
	sms_paln_base(config);

	MCFG_DEVICE_MODIFY("maincpu")
	MCFG_DEVICE_PROGRAM_MAP(sms1_mem)  // This adds the SegaScope handlers for 3-D glasses

	/* video hardware */
	MCFG_SCREEN_ADD("screen", RASTER)
	MCFG_SCREEN_SMS_PAL_RAW_PARAMS(MASTER_CLOCK_PALN/2)
	MCFG_SCREEN_UPDATE_DRIVER(sms_state, screen_update_sms1)

	MCFG_SCREEN_ADD("left_lcd", LCD)    // This is needed for SegaScope Left LCD
	MCFG_SCREEN_SMS_PAL_RAW_PARAMS(MASTER_CLOCK_PALN/2)
	MCFG_SCREEN_UPDATE_DRIVER(sms_state, screen_update_sms1)

	MCFG_SCREEN_ADD("right_lcd", LCD)   // This is needed for SegaScope Right LCD
	MCFG_SCREEN_SMS_PAL_RAW_PARAMS(MASTER_CLOCK_PALN/2)
	MCFG_SCREEN_UPDATE_DRIVER(sms_state, screen_update_sms1)

	MCFG_SCREEN_VBLANK_CALLBACK(WRITELINE(*this, sms_state, screen_vblank_sms1))

	MCFG_DEFAULT_LAYOUT(layout_sms1)

	MCFG_VIDEO_START_OVERRIDE(sms_state,sms1)
	MCFG_VIDEO_RESET_OVERRIDE(sms_state,sms1)

	MCFG_DEVICE_ADD("sms_vdp", SEGA315_5124, 0)
	MCFG_SEGA315_5124_SET_SCREEN("screen")
	MCFG_SEGA315_5124_IS_PAL(true)
	MCFG_SEGA315_5124_INT_CB(INPUTLINE("maincpu", 0))
	MCFG_SEGA315_5124_PAUSE_CB(WRITELINE(*this, sms_state, sms_pause_callback))

	// card and expansion slots, not present in Tec Toy Master System III
	MCFG_SMS_CARD_ADD("mycard", sms_cart, nullptr)
	MCFG_SMS_EXPANSION_ADD("smsexp", sms_expansion_devices, nullptr)
MACHINE_CONFIG_END


MACHINE_CONFIG_START(sms_state::sms_br_base)
	sms_base(config);
	/* basic machine hardware */
	MCFG_DEVICE_ADD("maincpu", Z80, MASTER_CLOCK_PALM/3)
	MCFG_DEVICE_PROGRAM_MAP(sms_mem)
	MCFG_DEVICE_IO_MAP(sms_io)

	// PAL-M has near the same frequency of NTSC
	MCFG_QUANTUM_TIME(attotime::from_hz(60))

	/* actually, PSG is embedded in the VDP chip */
	MCFG_DEVICE_ADD("segapsg", SEGAPSG, MASTER_CLOCK_PALM/3)
	MCFG_SOUND_ROUTE(ALL_OUTPUTS, "mono", 1.00)
MACHINE_CONFIG_END

MACHINE_CONFIG_START(sms_state::sms3_br)
	sms_br_base(config);
	/* video hardware */
	// PAL-M height/width parameters are the same of NTSC screens.
	MCFG_SCREEN_ADD("screen", RASTER)
	MCFG_SCREEN_SMS_NTSC_RAW_PARAMS(MASTER_CLOCK_PALM/2)
	MCFG_SCREEN_UPDATE_DRIVER(sms_state, screen_update_sms)

	MCFG_DEVICE_ADD("sms_vdp", SEGA315_5246, 0)
	MCFG_SEGA315_5246_SET_SCREEN("screen")
	MCFG_SEGA315_5246_IS_PAL(false) // PAL-M has same line count of NTSC
	MCFG_SEGA315_5246_INT_CB(INPUTLINE("maincpu", 0))
	MCFG_SEGA315_5246_PAUSE_CB(WRITELINE(*this, sms_state, sms_pause_callback))
MACHINE_CONFIG_END

MACHINE_CONFIG_START(sms_state::sms1_br)
	sms_br_base(config);

	MCFG_DEVICE_MODIFY("maincpu")
	MCFG_DEVICE_PROGRAM_MAP(sms1_mem)  // This adds the SegaScope handlers for 3-D glasses

	/* video hardware */
	// PAL-M height/width parameters are the same of NTSC screens.
	MCFG_SCREEN_ADD("screen", RASTER)
	MCFG_SCREEN_SMS_NTSC_RAW_PARAMS(MASTER_CLOCK_PALM/2)
	MCFG_SCREEN_UPDATE_DRIVER(sms_state, screen_update_sms1)

	MCFG_SCREEN_ADD("left_lcd", LCD)    // This is needed for SegaScope Left LCD
	MCFG_SCREEN_SMS_NTSC_RAW_PARAMS(MASTER_CLOCK_PALM/2)
	MCFG_SCREEN_UPDATE_DRIVER(sms_state, screen_update_sms1)

	MCFG_SCREEN_ADD("right_lcd", LCD)   // This is needed for SegaScope Right LCD
	MCFG_SCREEN_SMS_NTSC_RAW_PARAMS(MASTER_CLOCK_PALM/2)
	MCFG_SCREEN_UPDATE_DRIVER(sms_state, screen_update_sms1)

	MCFG_SCREEN_VBLANK_CALLBACK(WRITELINE(*this, sms_state, screen_vblank_sms1))

	MCFG_DEFAULT_LAYOUT(layout_sms1)

	MCFG_VIDEO_START_OVERRIDE(sms_state,sms1)
	MCFG_VIDEO_RESET_OVERRIDE(sms_state,sms1)

	MCFG_DEVICE_ADD("sms_vdp", SEGA315_5124, 0)
	MCFG_SEGA315_5124_SET_SCREEN("screen")
	MCFG_SEGA315_5124_IS_PAL(false) // PAL-M has same line count of NTSC
	MCFG_SEGA315_5124_INT_CB(INPUTLINE("maincpu", 0))
	MCFG_SEGA315_5124_PAUSE_CB(WRITELINE(*this, sms_state, sms_pause_callback))

	// card and expansion slots, not present in Tec Toy Master System III
	MCFG_SMS_CARD_ADD("mycard", sms_cart, nullptr)
	MCFG_SMS_EXPANSION_ADD("smsexp", sms_expansion_devices, nullptr)
MACHINE_CONFIG_END


MACHINE_CONFIG_START(sms_state::sms2_kr)
	sms2_ntsc(config);
	MCFG_DEVICE_MODIFY("maincpu")
	MCFG_DEVICE_IO_MAP(smskr_io)

	MCFG_DEVICE_REMOVE("slot")
	MCFG_SG1000MK3_CARTRIDGE_ADD("slot", sg1000mk3_cart, nullptr)
	MCFG_SOFTWARE_LIST_ADD("cart_list2","sg1000")
MACHINE_CONFIG_END

MACHINE_CONFIG_START(sms_state::sms1_kr)
	sms1_ntsc(config);
	MCFG_DEVICE_MODIFY("maincpu")
	MCFG_DEVICE_IO_MAP(smskr_io)

	// need to replace the cartridge slot with the Japanese version, so to
	// keep the usual media order, remove and reinsert all of them.
	MCFG_DEVICE_REMOVE("slot")
	MCFG_DEVICE_REMOVE("mycard")
	MCFG_DEVICE_REMOVE("smsexp")
	MCFG_SG1000MK3_CARTRIDGE_ADD("slot", sg1000mk3_cart, nullptr)
	MCFG_SMS_CARD_ADD("mycard", sms_cart, nullptr)
	MCFG_SMS_EXPANSION_ADD("smsexp", sms_expansion_devices, nullptr)

	MCFG_SOFTWARE_LIST_ADD("cart_list2","sg1000")

	MCFG_DEVICE_MODIFY("sms_vdp")
	MCFG_SEGA315_5124_CSYNC_CB(WRITELINE(*this, sms_state, sms_csync_callback))
MACHINE_CONFIG_END

MACHINE_CONFIG_START(sms_state::smsj)
	sms1_kr(config);
	MCFG_DEVICE_MODIFY("maincpu")
	MCFG_DEVICE_IO_MAP(smsj_io)

	MCFG_DEVICE_ADD("ym2413", YM2413, XTAL(10'738'635)/3)
	// if this output gain is changed, the gain set when unmute the output need
	// to be changed too, probably along the gain set for the Mark III FM Unit.
	MCFG_SOUND_ROUTE(ALL_OUTPUTS, "mono", 1.00)
MACHINE_CONFIG_END

MACHINE_CONFIG_START(sms_state::sg1000m3)
	sms1_ntsc(config);
	MCFG_DEVICE_MODIFY("maincpu")
	MCFG_DEVICE_IO_MAP(sg1000m3_io)

	// Remove and reinsert all media slots, as done with the sms1_kr config,
	// and also replace the expansion slot with the SG-1000 version.
	MCFG_DEVICE_REMOVE("slot")
	MCFG_DEVICE_REMOVE("mycard")
	MCFG_DEVICE_REMOVE("smsexp")
	MCFG_SG1000MK3_CARTRIDGE_ADD("slot", sg1000mk3_cart, nullptr)
	MCFG_SMS_CARD_ADD("mycard", sms_cart, nullptr)
	MCFG_SG1000_EXPANSION_ADD("sgexp", sg1000_expansion_devices, nullptr, false)

	MCFG_SOFTWARE_LIST_ADD("cart_list2","sg1000")

	// Mark III does not have TH connected.
	MCFG_SMS_CONTROL_PORT_MODIFY(CONTROL1_TAG)
	MCFG_SMS_CONTROL_PORT_TH_INPUT_HANDLER(NOOP)
	MCFG_SMS_CONTROL_PORT_MODIFY(CONTROL2_TAG)
	MCFG_SMS_CONTROL_PORT_TH_INPUT_HANDLER(NOOP)
MACHINE_CONFIG_END

MACHINE_CONFIG_START(sms_state::gamegear)
	/* basic machine hardware */
	MCFG_DEVICE_ADD("maincpu", Z80, MASTER_CLOCK_GG/9)
	MCFG_DEVICE_PROGRAM_MAP(sms_mem)
	MCFG_DEVICE_IO_MAP(gg_io)

	MCFG_QUANTUM_TIME(attotime::from_hz(60))

	MCFG_MACHINE_START_OVERRIDE(sms_state,sms)
	MCFG_MACHINE_RESET_OVERRIDE(sms_state,sms)

	/* video hardware */
	MCFG_SCREEN_ADD("screen", LCD)
	MCFG_SCREEN_GG_RAW_PARAMS(MASTER_CLOCK_GG/6)
	MCFG_SCREEN_UPDATE_DRIVER(sms_state, screen_update_gamegear)

	MCFG_VIDEO_START_OVERRIDE(sms_state,gamegear)
	MCFG_VIDEO_RESET_OVERRIDE(sms_state,gamegear)

	MCFG_DEVICE_ADD("sms_vdp", SEGA315_5378, 0)
	MCFG_SEGA315_5378_SET_SCREEN("screen")
	MCFG_SEGA315_5378_IS_PAL(false)
	MCFG_SEGA315_5378_INT_CB(INPUTLINE("maincpu", 0))
	MCFG_SEGA315_5378_PAUSE_CB(WRITELINE(*this, sms_state, sms_pause_callback))

	/* sound hardware */
	SPEAKER(config, "lspeaker").front_left();
	SPEAKER(config, "rspeaker").front_right();

	/* actually, PSG is embedded in the VDP chip */
	MCFG_DEVICE_ADD("gamegear", GAMEGEAR, MASTER_CLOCK_GG/9)
	MCFG_SOUND_ROUTE(0, "lspeaker", 1.00)
	MCFG_SOUND_ROUTE(1, "rspeaker", 1.00)

	/* cartridge */
	MCFG_GG_CARTRIDGE_ADD("slot", gg_cart, nullptr)

	MCFG_SOFTWARE_LIST_ADD("cart_list", "gamegear")

	MCFG_GG_EXT_PORT_ADD("ext", gg_ext_port_devices, nullptr)
	MCFG_GG_EXT_PORT_TH_INPUT_HANDLER(WRITELINE(*this, sms_state, gg_ext_th_input))
	// only for GG-TV mod (may be simulated with a driver modified with SMS screen settings)
	//MCFG_GG_EXT_PORT_PIXEL_HANDLER(READ32(*this, sms_state, sms_pixel_color))
MACHINE_CONFIG_END


ROM_START(sms1)
	ROM_REGION(0x4000, "maincpu", 0)
	ROM_FILL(0x0000, 0x4000, 0xff)

	ROM_REGION(0x20000, "user1", 0)
	ROM_SYSTEM_BIOS( 0, "bios13", "US/European BIOS v1.3 (1986)" )
	ROMX_LOAD("mpr-10052.rom", 0x0000, 0x2000, CRC(0072ed54) SHA1(c315672807d8ddb8d91443729405c766dd95cae7), ROM_BIOS(1))
	ROM_SYSTEM_BIOS( 1, "hangonsh", "US/European BIOS v2.4 with Hang On and Safari Hunt (1988)" )
	ROMX_LOAD("mpr-11459a.rom", 0x0000, 0x20000, CRC(91e93385) SHA1(9e179392cd416af14024d8f31c981d9ee9a64517), ROM_BIOS(2))
	ROM_SYSTEM_BIOS( 2, "hangon", "US/European BIOS v3.4 with Hang On (1988)" )
	ROMX_LOAD("mpr-11458.rom", 0x0000, 0x20000, CRC(8edf7ac6) SHA1(51fd6d7990f62cd9d18c9ecfc62ed7936169107e), ROM_BIOS(3))
	ROM_SYSTEM_BIOS( 3, "missiled", "US/European BIOS v4.4 with Missile Defense 3D (1988)" )
	ROMX_LOAD("missiled.rom", 0x0000, 0x20000, CRC(e79bb689) SHA1(aa92ae576ca670b00855e278378d89e9f85e0351), ROM_BIOS(4))
	ROM_SYSTEM_BIOS( 4, "v10", "US Master System BIOS v1.0 (prototype)" )
	ROMX_LOAD("v1.0.bin", 0x0000, 0x2000, CRC(72bec693) SHA1(29091ff60ef4c22b1ee17aa21e0e75bac6b36474), ROM_BIOS(5))
	ROM_SYSTEM_BIOS( 5, "proto", "US Master System Prototype BIOS" )
	ROMX_LOAD("m404prot.rom", 0x0000, 0x2000, CRC(1a15dfcc) SHA1(4a06c8e66261611dce0305217c42138b71331701), ROM_BIOS(6))
ROM_END

ROM_START(sms)
	ROM_REGION(0x4000, "maincpu", 0)
	ROM_FILL(0x0000, 0x4000, 0xff)

	ROM_REGION(0x20000, "user1", 0)
	ROM_SYSTEM_BIOS( 0, "alexkidd", "US/European BIOS with Alex Kidd in Miracle World (1990)" )
	ROMX_LOAD("mpr-12808.ic2", 0x0000, 0x20000, CRC(cf4a09ea) SHA1(3af7b66248d34eb26da40c92bf2fa4c73a46a051), ROM_BIOS(1)) /* "SEGA // MPR-12808 W63 // 9114E9004" @ IC2 */
ROM_END

ROM_START(smssdisp)
	ROM_REGION(0x4000, "maincpu", 0)
	ROM_FILL(0x0000, 0x4000, 0x00)

	ROM_REGION(0x4000, "user1", 0)
	ROM_FILL(0x0000, 0x4000, 0xff)

	ROM_REGION(0x4000, "control", 0)
	ROM_LOAD("smssdisp.rom", 0x0000, 0x4000, CRC(ee2c29ba) SHA1(fc465122134d95363112eb51b9ab71db3576cefd))
ROM_END

ROM_START(sms1pal)
	ROM_REGION(0x4000, "maincpu", 0)
	ROM_FILL(0x0000, 0x4000, 0xff)

	ROM_REGION(0x20000, "user1", 0)
	ROM_SYSTEM_BIOS( 0, "bios13", "US/European BIOS v1.3 (1986)" )
	ROMX_LOAD("mpr-10052.rom", 0x0000, 0x2000, CRC(0072ed54) SHA1(c315672807d8ddb8d91443729405c766dd95cae7), ROM_BIOS(1))
	ROM_SYSTEM_BIOS( 1, "bios20", "European BIOS v2.0 (1987?)" ) //Chinese (PAL-D)?
	ROMX_LOAD("mpr-10883.rom", 0x0000, 0x2000, CRC(b3d854f8) SHA1(fc7eb9141f38c92bf98d9134816f64b45e811112), ROM_BIOS(2))
	ROM_SYSTEM_BIOS( 2, "hangonsh", "US/European BIOS v2.4 with Hang On and Safari Hunt (1988)" )
	ROMX_LOAD("mpr-11459a.rom", 0x0000, 0x20000, CRC(91e93385) SHA1(9e179392cd416af14024d8f31c981d9ee9a64517), ROM_BIOS(3))
	ROM_SYSTEM_BIOS( 3, "hangon", "Sega Master System - US/European BIOS v3.4 with Hang On (1988)" )
	ROMX_LOAD("mpr-11458.rom", 0x0000, 0x20000, CRC(8edf7ac6) SHA1(51fd6d7990f62cd9d18c9ecfc62ed7936169107e), ROM_BIOS(4))
	ROM_SYSTEM_BIOS( 4, "missiled", "US/European BIOS v4.4 with Missile Defense 3D (1988)" )
	ROMX_LOAD("missiled.rom", 0x0000, 0x20000, CRC(e79bb689) SHA1(aa92ae576ca670b00855e278378d89e9f85e0351), ROM_BIOS(5))
ROM_END

ROM_START(smspal)
	ROM_REGION(0x4000, "maincpu", 0)
	ROM_FILL(0x0000, 0x4000, 0xff)

	ROM_REGION(0x40000, "user1", 0)
	ROM_SYSTEM_BIOS( 0, "alexkidd", "US/European BIOS with Alex Kidd in Miracle World (1990)" ) /* PCB Label: SEGA // IC BD M4Jr. PAL" Master System II with 314-5246 (ZIP) VDP and 314-5237 (DIP48) IO */
	ROMX_LOAD("mpr-12808.ic2", 0x0000, 0x20000, CRC(cf4a09ea) SHA1(3af7b66248d34eb26da40c92bf2fa4c73a46a051), ROM_BIOS(1)) /* "SEGA // MPR-12808 W63 // 9114E9004" @ IC2 */
	ROM_SYSTEM_BIOS( 1, "sonic", "European/Brazilian BIOS with Sonic the Hedgehog (1991)" )
	ROMX_LOAD("sonbios.rom", 0x0000, 0x40000, CRC(81c3476b) SHA1(6aca0e3dffe461ba1cb11a86cd4caf5b97e1b8df), ROM_BIOS(2))
ROM_END

ROM_START(sg1000m3)
	ROM_REGION(0x4000, "maincpu", 0)
	ROM_FILL(0x0000, 0x4000, 0x00)
ROM_END

ROM_START(smsj) /* PCB Label: "SEGA(R) IC BOARD M4J MAIN // 837-6418"; has "YM2413 // 78 04 71 G" at IC10; Back of pcb has traces marked "171-5541 (C)SEGA 1987 MADE IN JAPAN"
    see http://www.smspower.org/Development/JapaneseSMS837-6418 */
	ROM_REGION(0x4000, "maincpu", 0)
	ROM_FILL(0x0000, 0x4000, 0xff)

	ROM_REGION(0x4000, "user1", 0)
	ROM_SYSTEM_BIOS( 0, "jbios21", "Japanese BIOS v2.1 (1987)" )
	ROMX_LOAD("mpr-11124.ic2", 0x0000, 0x2000, CRC(48d44a13) SHA1(a8c1b39a2e41137835eda6a5de6d46dd9fadbaf2), ROM_BIOS(1)) /* "SONY 7J06 // MPR-11124 // JAPAN 021" @ IC2 */
ROM_END

ROM_START(smskr)
	ROM_REGION(0x4000, "maincpu", 0)
	ROM_FILL(0x0000, 0x4000, 0xff)

	ROM_REGION(0x20000, "user1", 0)
	ROM_SYSTEM_BIOS( 0, "akbioskr", "Samsung Gam*Boy II with Alex Kidd in Miracle World (1990)" )
	ROMX_LOAD("akbioskr.rom", 0x000, 0x20000, CRC(9c5bad91) SHA1(2feafd8f1c40fdf1bd5668f8c5c02e5560945b17), ROM_BIOS(1))
ROM_END

ROM_START(sms1br)
	ROM_REGION(0x4000, "maincpu", 0)
	ROM_FILL(0x0000, 0x4000, 0xff)

	ROM_REGION(0x20000, "user1", 0)
	ROM_SYSTEM_BIOS( 0, "hangonsh", "US/European BIOS v2.4 with Hang On and Safari Hunt (1988)" )
	ROMX_LOAD("mpr-11459a.rom", 0x0000, 0x20000, CRC(91e93385) SHA1(9e179392cd416af14024d8f31c981d9ee9a64517), ROM_BIOS(1))
ROM_END

ROM_START(sms2br)
	ROM_REGION(0x4000, "maincpu", 0)
	ROM_FILL(0x0000, 0x4000, 0xff)

	ROM_REGION(0x40000, "user1", 0)
	ROM_SYSTEM_BIOS( 0, "alexkidd", "US/European BIOS with Alex Kidd in Miracle World (1990)" )
	ROMX_LOAD("mpr-12808.ic2", 0x0000, 0x20000, CRC(cf4a09ea) SHA1(3af7b66248d34eb26da40c92bf2fa4c73a46a051), ROM_BIOS(1))
ROM_END

ROM_START(smsbr)
	ROM_REGION(0x4000, "maincpu", 0)
	ROM_FILL(0x0000, 0x4000, 0xff)

	ROM_REGION(0x40000, "user1", 0)
	ROM_SYSTEM_BIOS( 0, "alexkidd", "US/European BIOS with Alex Kidd in Miracle World (1990)" )
	ROMX_LOAD("mpr-12808.ic2", 0x0000, 0x20000, CRC(cf4a09ea) SHA1(3af7b66248d34eb26da40c92bf2fa4c73a46a051), ROM_BIOS(1))
	ROM_SYSTEM_BIOS( 1, "sonic", "European/Brazilian BIOS with Sonic the Hedgehog (1991)" )
	ROMX_LOAD("sonbios.rom", 0x0000, 0x40000, CRC(81c3476b) SHA1(6aca0e3dffe461ba1cb11a86cd4caf5b97e1b8df), ROM_BIOS(2))
	ROM_SYSTEM_BIOS( 2, "hangonsh", "US/European BIOS v2.4 with Hang On and Safari Hunt (1988)" )
	ROMX_LOAD("mpr-11459a.rom", 0x0000, 0x20000, CRC(91e93385) SHA1(9e179392cd416af14024d8f31c981d9ee9a64517), ROM_BIOS(3))
ROM_END

ROM_START(sms2paln)
	ROM_REGION(0x4000, "maincpu", 0)
	ROM_FILL(0x0000, 0x4000, 0xff)

	ROM_REGION(0x40000, "user1", 0)
	ROM_SYSTEM_BIOS( 0, "alexkidd", "US/European BIOS with Alex Kidd in Miracle World (1990)" )
	ROMX_LOAD("mpr-12808.ic2", 0x0000, 0x20000, CRC(cf4a09ea) SHA1(3af7b66248d34eb26da40c92bf2fa4c73a46a051), ROM_BIOS(1))
	ROM_SYSTEM_BIOS( 1, "missiled", "US/European BIOS v4.4 with Missile Defense 3D (1988)" )
	ROMX_LOAD("missiled.rom", 0x0000, 0x20000, CRC(e79bb689) SHA1(aa92ae576ca670b00855e278378d89e9f85e0351), ROM_BIOS(2))
ROM_END

ROM_START(smspaln)
	ROM_REGION(0x4000, "maincpu", 0)
	ROM_FILL(0x0000, 0x4000, 0xff)

	ROM_REGION(0x40000, "user1", 0)
	ROM_SYSTEM_BIOS( 0, "alexkidd", "US/European BIOS with Alex Kidd in Miracle World (1990)" )
	ROMX_LOAD("mpr-12808.ic2", 0x0000, 0x20000, CRC(cf4a09ea) SHA1(3af7b66248d34eb26da40c92bf2fa4c73a46a051), ROM_BIOS(1))
ROM_END

ROM_START(gamegear)
	ROM_REGION(0x4000, "maincpu", 0)
	ROM_FILL(0x0000, 0x4000, 0x00)

	ROM_REGION(0x0400, "user1", 0)
	ROM_SYSTEM_BIOS( 0, "none", "No BIOS" )
	ROM_SYSTEM_BIOS( 1, "majesco", "Majesco BIOS" )
	ROMX_LOAD("majbios.rom", 0x0000, 0x0400, CRC(0ebea9d4) SHA1(914aa165e3d879f060be77870d345b60cfeb4ede), ROM_BIOS(2))
ROM_END

#define rom_gamegeaj rom_gamegear
#define rom_sms1krfm rom_smsj
#define rom_sms1kr rom_smsj
#define rom_sms1paln rom_sms1br
#define rom_sms_lle rom_sms

/***************************************************************************

  Game driver(s)

  US
   - Sega Master System (I) (sms1)
     - prototype (M404) bios - 1986
     - without built-in game v1.3 - 1986
     - built-in Hang On/Safari Hunt v2.4 - 1988
     - built-in Hang On v3.4 - 1988
     - built-in Missile Defense 3-D v4.4 - 1988
     - built-in Hang On/Astro Warrior - 19??
   - Sega Master System II (sms)
     - built-in Alex Kidd in Miracle World - 1990

  JP
   - Sega SG-1000 Mark III (sg1000m3)
     - no bios - 1985
   - Sega Master System (I) (smsj)
     - without built-in game v2.1 - 1987

  KR
   - Samsung Gam*Boy (I) - with FM Chip (sms1krfm)
     - without built-in game v2.1 - 1989
   - Samsung Gam*Boy (I) (sms1kr)
     - without built-in game v2.1 - 19??
   - Samsung Gam*Boy II / Aladdin Boy (smskr)
     - built-in Alex Kidd in Miracle World (Korean) - 1991 (GB II) / 1992 (AB)
  Note about KR:
     - units of Gam*Boy (I) with plug-in AC adaptor have FM and the ones with
       built-in AC adaptor do not.

  EU
   - Sega Master System (I) (sms1pal)
     - without built-in game v1.3 - 1986
     - built-in Hang On/Safari Hunt v2.4 - 1988
     - built-in Hang On v3.4 - 1988
     - built-in Missile Defense 3-D v4.4 - 1988
     - built-in Hang On/Astro Warrior - 19??
   - Sega Master System II (smspal)
     - built-in Alex Kidd in Miracle World - 1990
     - built-in Sonic the Hedgehog - 1991

  BR
   - Tec Toy Master System (I) (sms1br)
     - built-in Hang On/Safari Hunt v2.4 - 1989
   - Tec Toy Master System II (sms2br)
     - built-in Alex Kidd in Miracle World - 1991
   - Tec Toy Master System III Compact (smsbr)
     - built-in Alex Kidd in Miracle World - 1992
     - built-in Sonic the Hedgehog - 1993
     - built-in World Cup Italia '90 (Super Futebol II) - 1994
     - built-in Hang On/Safari Hunt v2.4 (blue L.Phaser pack) - 1995
   - Tec Toy Master System Super Compact (no driver)
     - built-in Alex Kidd in Miracle World - 1993
     - built-in Sonic the Hedgehog - 1993
     - built-in World Cup Italia '90 (Super Futebol II) - 1994
   - Tec Toy Master System Girl (no driver)
     - built-in Monica no Castelo do Dragao - 1994
     - built-in Sonic the Hedgehog (T. Monica em O Resgate pack) - 199?
  Notes about BR:
   - PAL-M has the same line count and near the same frequency of NTSC
   - Tec Toy later changed its logo twice and its name to Tectoy
   - 20XX models (Handy, Collection, Evolution...) likely have SoC hardware

  PAL-N (Argentina, Paraguay, Uruguay)
   - Tec Toy Master System (I) (sms1paln)
     - built-in Hang On/Safari Hunt v2.4
   - Tec Toy Master System II (sms2paln)
     - built-in Alex Kidd in Miracle World
     - built-in Missile Defense 3-D v4.4
   - Tec Toy Master System III Compact (smspaln)
     - built-in Alex Kidd in Miracle World
  Notes:
   - Distributed by: Gameland (Argentina), Forstar (Uruguay)

  These are coin-operated machines (stuff for MAME):

   - Sega Game Box 9
   - Sega Mark III Soft Desk 5
   - Sega Mark III Soft Desk 10
   - Sega Shooting Zone

   The SMS Store Display Unit is labeled PD-W UNIT. Pictures found on Internet
   show cartridges with a label where a not-for-sale message is written along
   the information that it is for use on the Product Display-Working Unit.

***************************************************************************/

<<<<<<< HEAD
/*    YEAR  NAME        PARENT      COMPAT  MACHINE      INPUT     CLASS           INIT      COMPANY     FULLNAME                              FLAGS */
CONS( 1985, sg1000m3,   sms,        0,      sg1000m3,    sg1000m3, sms_state,      sg1000m3, "Sega",     "Mark III",                           MACHINE_SUPPORTS_SAVE )
CONS( 1986, sms1,       sms,        0,      sms1_ntsc,   sms1,     sms_state,      sms1,     "Sega",     "Master System I",                    MACHINE_SUPPORTS_SAVE )
CONS( 1986, sms1pal,    sms,        0,      sms1_pal,    sms1,     sms_state,      sms1,     "Sega",     "Master System I (PAL)" ,             MACHINE_SUPPORTS_SAVE )
CONS( 1986, smssdisp,   sms,        0,      sms_sdisp,   smssdisp, smssdisp_state, smssdisp, "Sega",     "Master System Store Display Unit",   MACHINE_SUPPORTS_SAVE )
CONS( 1987, smsj,       sms,        0,      smsj,        smsj,     sms_state,      smsj,     "Sega",     "Master System (Japan)",              MACHINE_SUPPORTS_SAVE )
CONS( 1990, sms,        0,          0,      sms2_ntsc,   sms,      sms_state,      sms,      "Sega",     "Master System II",                   MACHINE_SUPPORTS_SAVE )
CONS( 1990, smspal,     sms,        0,      sms2_pal,    sms,      sms_state,      sms,      "Sega",     "Master System II (PAL)",             MACHINE_SUPPORTS_SAVE )
CONS( 1989, sms1krfm,   sms,        0,      smsj,        smsj,     sms_state,      smsj,     "Samsung",  "Gam*Boy I (Korea) (FM)",             MACHINE_SUPPORTS_SAVE )
CONS( 19??, sms1kr,     sms,        0,      sms1_kr,     smsj,     sms_state,      sms1kr,   "Samsung",  "Gam*Boy I (Korea)",                  MACHINE_SUPPORTS_SAVE )
CONS( 1991, smskr,      sms,        0,      sms2_kr,     sms,      sms_state,      smskr,    "Samsung",  "Gam*Boy II (Korea)",                 MACHINE_SUPPORTS_SAVE )
CONS( 1989, sms1br,     sms,        0,      sms1_br,     sms1,     sms_state,      sms1,     "Tec Toy",  "Master System I (Brazil)",           MACHINE_SUPPORTS_SAVE )
CONS( 1991, sms2br,     sms,        0,      sms1_br,     sms1,     sms_state,      sms1,     "Tec Toy",  "Master System II (Brazil)",          MACHINE_SUPPORTS_SAVE )
CONS( 1992, smsbr,      sms,        0,      sms3_br,     sms,      sms_state,      sms,      "Tec Toy",  "Master System III Compact (Brazil)", MACHINE_SUPPORTS_SAVE )
CONS( 19??, sms1paln,   sms,        0,      sms1_paln,   sms1,     sms_state,      sms1,     "Tec Toy",  "Master System I (PAL-N)",            MACHINE_SUPPORTS_SAVE )
CONS( 19??, sms2paln,   sms,        0,      sms1_paln,   sms1,     sms_state,      sms1,     "Tec Toy",  "Master System II (PAL-N)",           MACHINE_SUPPORTS_SAVE )
CONS( 19??, smspaln,    sms,        0,      sms3_paln,   sms,      sms_state,      sms,      "Tec Toy",  "Master System III Compact (PAL-N)",  MACHINE_SUPPORTS_SAVE )

CONS( 1990, sms_lle,    sms,        0,      sms2_ntsc_lle, sms,    sms_state,      sms,      "Sega",     "Master System II (LLE)",             MACHINE_SUPPORTS_SAVE )

CONS( 1991, gamegear,   0,          sms,    gamegear,    gg,       sms_state,      gamegear, "Sega",     "Game Gear (Europe/America)",         MACHINE_SUPPORTS_SAVE )
CONS( 1990, gamegeaj,   gamegear,   0,      gamegear,    gg,       sms_state,      gamegeaj, "Sega",     "Game Gear (Japan)",                  MACHINE_SUPPORTS_SAVE )
=======
/*    YEAR  NAME      PARENT    COMPAT  MACHINE    INPUT     CLASS           INIT           COMPANY    FULLNAME                              FLAGS */
CONS( 1985, sg1000m3, sms,      0,      sg1000m3,  sg1000m3, sms_state,      init_sg1000m3, "Sega",    "Mark III",                           MACHINE_SUPPORTS_SAVE )
CONS( 1986, sms1,     sms,      0,      sms1_ntsc, sms1,     sms_state,      init_sms1,     "Sega",    "Master System I",                    MACHINE_SUPPORTS_SAVE )
CONS( 1986, sms1pal,  sms,      0,      sms1_pal,  sms1,     sms_state,      init_sms1,     "Sega",    "Master System I (PAL)" ,             MACHINE_SUPPORTS_SAVE )
CONS( 1986, smssdisp, sms,      0,      sms_sdisp, smssdisp, smssdisp_state, init_smssdisp, "Sega",    "Master System Store Display Unit",   MACHINE_SUPPORTS_SAVE )
CONS( 1987, smsj,     sms,      0,      smsj,      smsj,     sms_state,      init_smsj,     "Sega",    "Master System (Japan)",              MACHINE_SUPPORTS_SAVE )
CONS( 1990, sms,      0,        0,      sms2_ntsc, sms,      sms_state,      init_sms,      "Sega",    "Master System II",                   MACHINE_SUPPORTS_SAVE )
CONS( 1990, smspal,   sms,      0,      sms2_pal,  sms,      sms_state,      init_sms,      "Sega",    "Master System II (PAL)",             MACHINE_SUPPORTS_SAVE )
CONS( 1989, sms1krfm, sms,      0,      smsj,      smsj,     sms_state,      init_smsj,     "Samsung", "Gam*Boy I (Korea) (FM)",             MACHINE_SUPPORTS_SAVE )
CONS( 19??, sms1kr,   sms,      0,      sms1_kr,   smsj,     sms_state,      init_sms1kr,   "Samsung", "Gam*Boy I (Korea)",                  MACHINE_SUPPORTS_SAVE )
CONS( 1991, smskr,    sms,      0,      sms2_kr,   sms,      sms_state,      init_smskr,    "Samsung", "Gam*Boy II (Korea)",                 MACHINE_SUPPORTS_SAVE )
CONS( 1989, sms1br,   sms,      0,      sms1_br,   sms1,     sms_state,      init_sms1,     "Tec Toy", "Master System I (Brazil)",           MACHINE_SUPPORTS_SAVE )
CONS( 1991, sms2br,   sms,      0,      sms1_br,   sms1,     sms_state,      init_sms1,     "Tec Toy", "Master System II (Brazil)",          MACHINE_SUPPORTS_SAVE )
CONS( 1992, smsbr,    sms,      0,      sms3_br,   sms,      sms_state,      init_sms,      "Tec Toy", "Master System III Compact (Brazil)", MACHINE_SUPPORTS_SAVE )
CONS( 19??, sms1paln, sms,      0,      sms1_paln, sms1,     sms_state,      init_sms1,     "Tec Toy", "Master System I (PAL-N)",            MACHINE_SUPPORTS_SAVE )
CONS( 19??, sms2paln, sms,      0,      sms1_paln, sms1,     sms_state,      init_sms1,     "Tec Toy", "Master System II (PAL-N)",           MACHINE_SUPPORTS_SAVE )
CONS( 19??, smspaln,  sms,      0,      sms3_paln, sms,      sms_state,      init_sms,      "Tec Toy", "Master System III Compact (PAL-N)",  MACHINE_SUPPORTS_SAVE )

CONS( 1991, gamegear, 0,        sms,    gamegear,  gg,       sms_state,      init_gamegear, "Sega",    "Game Gear (Europe/America)",         MACHINE_SUPPORTS_SAVE )
CONS( 1990, gamegeaj, gamegear, 0,      gamegear,  gg,       sms_state,      init_gamegeaj, "Sega",    "Game Gear (Japan)",                  MACHINE_SUPPORTS_SAVE )
>>>>>>> 252b61cc
<|MERGE_RESOLUTION|>--- conflicted
+++ resolved
@@ -1263,30 +1263,6 @@
 
 ***************************************************************************/
 
-<<<<<<< HEAD
-/*    YEAR  NAME        PARENT      COMPAT  MACHINE      INPUT     CLASS           INIT      COMPANY     FULLNAME                              FLAGS */
-CONS( 1985, sg1000m3,   sms,        0,      sg1000m3,    sg1000m3, sms_state,      sg1000m3, "Sega",     "Mark III",                           MACHINE_SUPPORTS_SAVE )
-CONS( 1986, sms1,       sms,        0,      sms1_ntsc,   sms1,     sms_state,      sms1,     "Sega",     "Master System I",                    MACHINE_SUPPORTS_SAVE )
-CONS( 1986, sms1pal,    sms,        0,      sms1_pal,    sms1,     sms_state,      sms1,     "Sega",     "Master System I (PAL)" ,             MACHINE_SUPPORTS_SAVE )
-CONS( 1986, smssdisp,   sms,        0,      sms_sdisp,   smssdisp, smssdisp_state, smssdisp, "Sega",     "Master System Store Display Unit",   MACHINE_SUPPORTS_SAVE )
-CONS( 1987, smsj,       sms,        0,      smsj,        smsj,     sms_state,      smsj,     "Sega",     "Master System (Japan)",              MACHINE_SUPPORTS_SAVE )
-CONS( 1990, sms,        0,          0,      sms2_ntsc,   sms,      sms_state,      sms,      "Sega",     "Master System II",                   MACHINE_SUPPORTS_SAVE )
-CONS( 1990, smspal,     sms,        0,      sms2_pal,    sms,      sms_state,      sms,      "Sega",     "Master System II (PAL)",             MACHINE_SUPPORTS_SAVE )
-CONS( 1989, sms1krfm,   sms,        0,      smsj,        smsj,     sms_state,      smsj,     "Samsung",  "Gam*Boy I (Korea) (FM)",             MACHINE_SUPPORTS_SAVE )
-CONS( 19??, sms1kr,     sms,        0,      sms1_kr,     smsj,     sms_state,      sms1kr,   "Samsung",  "Gam*Boy I (Korea)",                  MACHINE_SUPPORTS_SAVE )
-CONS( 1991, smskr,      sms,        0,      sms2_kr,     sms,      sms_state,      smskr,    "Samsung",  "Gam*Boy II (Korea)",                 MACHINE_SUPPORTS_SAVE )
-CONS( 1989, sms1br,     sms,        0,      sms1_br,     sms1,     sms_state,      sms1,     "Tec Toy",  "Master System I (Brazil)",           MACHINE_SUPPORTS_SAVE )
-CONS( 1991, sms2br,     sms,        0,      sms1_br,     sms1,     sms_state,      sms1,     "Tec Toy",  "Master System II (Brazil)",          MACHINE_SUPPORTS_SAVE )
-CONS( 1992, smsbr,      sms,        0,      sms3_br,     sms,      sms_state,      sms,      "Tec Toy",  "Master System III Compact (Brazil)", MACHINE_SUPPORTS_SAVE )
-CONS( 19??, sms1paln,   sms,        0,      sms1_paln,   sms1,     sms_state,      sms1,     "Tec Toy",  "Master System I (PAL-N)",            MACHINE_SUPPORTS_SAVE )
-CONS( 19??, sms2paln,   sms,        0,      sms1_paln,   sms1,     sms_state,      sms1,     "Tec Toy",  "Master System II (PAL-N)",           MACHINE_SUPPORTS_SAVE )
-CONS( 19??, smspaln,    sms,        0,      sms3_paln,   sms,      sms_state,      sms,      "Tec Toy",  "Master System III Compact (PAL-N)",  MACHINE_SUPPORTS_SAVE )
-
-CONS( 1990, sms_lle,    sms,        0,      sms2_ntsc_lle, sms,    sms_state,      sms,      "Sega",     "Master System II (LLE)",             MACHINE_SUPPORTS_SAVE )
-
-CONS( 1991, gamegear,   0,          sms,    gamegear,    gg,       sms_state,      gamegear, "Sega",     "Game Gear (Europe/America)",         MACHINE_SUPPORTS_SAVE )
-CONS( 1990, gamegeaj,   gamegear,   0,      gamegear,    gg,       sms_state,      gamegeaj, "Sega",     "Game Gear (Japan)",                  MACHINE_SUPPORTS_SAVE )
-=======
 /*    YEAR  NAME      PARENT    COMPAT  MACHINE    INPUT     CLASS           INIT           COMPANY    FULLNAME                              FLAGS */
 CONS( 1985, sg1000m3, sms,      0,      sg1000m3,  sg1000m3, sms_state,      init_sg1000m3, "Sega",    "Mark III",                           MACHINE_SUPPORTS_SAVE )
 CONS( 1986, sms1,     sms,      0,      sms1_ntsc, sms1,     sms_state,      init_sms1,     "Sega",    "Master System I",                    MACHINE_SUPPORTS_SAVE )
@@ -1305,6 +1281,7 @@
 CONS( 19??, sms2paln, sms,      0,      sms1_paln, sms1,     sms_state,      init_sms1,     "Tec Toy", "Master System II (PAL-N)",           MACHINE_SUPPORTS_SAVE )
 CONS( 19??, smspaln,  sms,      0,      sms3_paln, sms,      sms_state,      init_sms,      "Tec Toy", "Master System III Compact (PAL-N)",  MACHINE_SUPPORTS_SAVE )
 
+CONS( 1990, sms_lle,    sms,        0,      sms2_ntsc_lle, sms,    sms_state,      init_sms,      "Sega",     "Master System II (LLE)",             MACHINE_SUPPORTS_SAVE )
+
 CONS( 1991, gamegear, 0,        sms,    gamegear,  gg,       sms_state,      init_gamegear, "Sega",    "Game Gear (Europe/America)",         MACHINE_SUPPORTS_SAVE )
-CONS( 1990, gamegeaj, gamegear, 0,      gamegear,  gg,       sms_state,      init_gamegeaj, "Sega",    "Game Gear (Japan)",                  MACHINE_SUPPORTS_SAVE )
->>>>>>> 252b61cc
+CONS( 1990, gamegeaj, gamegear, 0,      gamegear,  gg,       sms_state,      init_gamegeaj, "Sega",    "Game Gear (Japan)",                  MACHINE_SUPPORTS_SAVE )